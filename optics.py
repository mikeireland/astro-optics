--- conflicted
+++ resolved
@@ -283,9 +283,4 @@
         # Pass the electric field through the second PIAA lens
         output_ef = ef_2 * np.exp(1j * self.piaa_lens2)
 
-<<<<<<< HEAD
-        return output_ef    
-        
-=======
-        return output_ef    
->>>>>>> 7c1f7cba
+        return output_ef    